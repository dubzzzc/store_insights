<<<<<<< HEAD
from fastapi import APIRouter, Depends, HTTPException, Query
from app.auth import get_auth_user
from sqlalchemy import create_engine, text
from typing import Optional, Dict, Any, List
=======
"""Insights API endpoints.
>>>>>>> be3eb936

This module re-exports the sales insights router that dynamically adapts to
Visual FoxPro schema differences (for example, DESCRIPTION vs DESCRIPT).  The
main application continues to import the router from ``app.insights`` so we keep
that import path stable.
"""

<<<<<<< HEAD
def _select_store(user: dict, requested_store: Optional[str]) -> Dict[str, Any]:
    stores: List[Dict[str, Any]] = user.get("stores") or []

    # Support legacy tokens that only carried a single store at the top level
    if not stores and user.get("store_db"):
        stores = [
            {
                "store_db": user.get("store_db"),
                "db_user": user.get("db_user"),
                "db_pass": user.get("db_pass"),
            }
        ]

    if not stores:
        raise HTTPException(status_code=403, detail="No stores associated with this account")

    if requested_store:
        for store in stores:
            store_ids = [
                str(store.get("store_id")) if store.get("store_id") is not None else None,
                store.get("store_db"),
            ]
            if requested_store in filter(None, store_ids):
                return store
        raise HTTPException(status_code=404, detail="Requested store is not assigned to this user")

    if len(stores) > 1:
        raise HTTPException(status_code=400, detail="Multiple stores available. Specify the 'store' query parameter.")

    return stores[0]


@router.get("/sales")
def get_sales_insights(
    store: Optional[str] = Query(default=None, description="Store identifier (store_id or store_db)"),
    user: dict = Depends(get_auth_user),
):
    try:
        selected_store = _select_store(user, store)
        db_name = selected_store["store_db"]
        db_user = selected_store["db_user"]
        db_pass = selected_store["db_pass"]

        # Create engine dynamically per user
        engine = create_engine(f"mysql+pymysql://{db_user}:{db_pass}@spirits-db.cbuumpmfxesr.us-east-1.rds.amazonaws.com/{db_name}")

        with engine.connect() as conn:
            result = conn.execute(text("""
                SELECT 
                    DATE(sale_date) as date, 
                    SUM(qty) as total_items_sold,
                    SUM(amount) as total_sales
                FROM sales
                GROUP BY DATE(sale_date)
                ORDER BY DATE(sale_date) DESC
                LIMIT 7
              """)).mappings()

            sales_data = []
            for row in result:
                sales_data.append({
                    "date": row["date"].strftime('%Y-%m-%d'),
                    "total_items_sold": int(row["total_items_sold"]),
                    "total_sales": float(row["total_sales"])
                })

            response_meta = {
                "store_db": db_name,
                "store_id": selected_store.get("store_id"),
                "store_name": selected_store.get("store_name"),
            }

            return {"store": response_meta, "sales": sales_data}

    except Exception as e:
        raise HTTPException(status_code=500, detail=f"Failed to get sales insights: {str(e)}")
=======
from .insights_jnl import router

__all__ = ["router"]
>>>>>>> be3eb936
<|MERGE_RESOLUTION|>--- conflicted
+++ resolved
@@ -1,11 +1,7 @@
-<<<<<<< HEAD
 from fastapi import APIRouter, Depends, HTTPException, Query
 from app.auth import get_auth_user
 from sqlalchemy import create_engine, text
 from typing import Optional, Dict, Any, List
-=======
-"""Insights API endpoints.
->>>>>>> be3eb936
 
 This module re-exports the sales insights router that dynamically adapts to
 Visual FoxPro schema differences (for example, DESCRIPTION vs DESCRIPT).  The
@@ -13,7 +9,6 @@
 that import path stable.
 """
 
-<<<<<<< HEAD
 def _select_store(user: dict, requested_store: Optional[str]) -> Dict[str, Any]:
     stores: List[Dict[str, Any]] = user.get("stores") or []
 
@@ -89,9 +84,4 @@
             return {"store": response_meta, "sales": sales_data}
 
     except Exception as e:
-        raise HTTPException(status_code=500, detail=f"Failed to get sales insights: {str(e)}")
-=======
-from .insights_jnl import router
-
-__all__ = ["router"]
->>>>>>> be3eb936
+        raise HTTPException(status_code=500, detail=f"Failed to get sales insights: {str(e)}")